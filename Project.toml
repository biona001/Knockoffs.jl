name = "Knockoffs"
uuid = "878bf26d-0c49-448a-9df5-b057c815d613"
authors = ["Benjamin Chu <benchu99@hotmail.com> and contributors"]
version = "0.2.0"

[deps]
CSV = "336ed68f-0bac-5ca0-87d4-7b16caf5d00b"
Convex = "f65535da-76fb-5f13-bab9-19810c17039a"
DataFrames = "a93c6f00-e57d-5684-b7b6-d8193f3e46c0"
DelimitedFiles = "8bb1440f-4735-579b-a4ab-409b98df4dab"
Distributions = "31c24e10-a181-5473-b8eb-7969acd0382f"
ElasticArrays = "fdbdab4c-e67f-52f5-8c3f-e7b388dad3d4"
LinearAlgebra = "37e2e46d-f89d-539d-b4ee-838fcccc9c8e"
PositiveFactorizations = "85a6dd25-e78a-55b7-8502-1745935b8125"
ProgressMeter = "92933f4c-e287-5a05-a399-4b506db050ca"
Random = "9a3f8284-a2c9-5f02-9a11-845980a1fd5c"
SCS = "c946c3f1-0d1f-5ce8-9dea-7daa1f7e2d13"
SnpArrays = "4e780e97-f5bf-4111-9dc4-b70aaf691b06"
Statistics = "10745b16-79ce-11e8-11f9-7d13ad32a3b2"
fastPHASE = "c92b9ef3-c483-4111-80ad-75972133fafc"

[compat]
CSV = "0.10"
Convex = "0.14"
<<<<<<< HEAD
ElasticArrays = "1"
=======
DataFrames = "1"
ProgressMeter = "1"
>>>>>>> 753d3c33
julia = "1"

[extras]
Random = "9a3f8284-a2c9-5f02-9a11-845980a1fd5c"
StatsBase = "2913bbd2-ae8a-5f71-8c99-4fb6c76f3a91"
Test = "8dfed614-e22c-5e08-85e1-65c5234f0b40"

[targets]
test = ["Test", "Random", "StatsBase"]<|MERGE_RESOLUTION|>--- conflicted
+++ resolved
@@ -22,12 +22,9 @@
 [compat]
 CSV = "0.10"
 Convex = "0.14"
-<<<<<<< HEAD
 ElasticArrays = "1"
-=======
 DataFrames = "1"
 ProgressMeter = "1"
->>>>>>> 753d3c33
 julia = "1"
 
 [extras]
