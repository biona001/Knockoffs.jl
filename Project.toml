--- conflicted
+++ resolved
@@ -22,15 +22,12 @@
 [compat]
 CSV = "0.10"
 Convex = "0.14"
-<<<<<<< HEAD
 SnpArrays = "0.3"
-=======
 PositiveFactorizations = "0.2"
 ElasticArrays = "1"
 Distributions = "0.25"
 DataFrames = "1"
 ProgressMeter = "1"
->>>>>>> e4b7781d
 julia = "1"
 
 [extras]
