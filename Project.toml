name = "Knockoffs"
uuid = "878bf26d-0c49-448a-9df5-b057c815d613"
authors = ["Benjamin Chu <benchu99@hotmail.com> and contributors"]
version = "0.2.0"

[deps]
CSV = "336ed68f-0bac-5ca0-87d4-7b16caf5d00b"
Convex = "f65535da-76fb-5f13-bab9-19810c17039a"
DataFrames = "a93c6f00-e57d-5684-b7b6-d8193f3e46c0"
DelimitedFiles = "8bb1440f-4735-579b-a4ab-409b98df4dab"
Distributions = "31c24e10-a181-5473-b8eb-7969acd0382f"
ElasticArrays = "fdbdab4c-e67f-52f5-8c3f-e7b388dad3d4"
LinearAlgebra = "37e2e46d-f89d-539d-b4ee-838fcccc9c8e"
PositiveFactorizations = "85a6dd25-e78a-55b7-8502-1745935b8125"
ProgressMeter = "92933f4c-e287-5a05-a399-4b506db050ca"
Random = "9a3f8284-a2c9-5f02-9a11-845980a1fd5c"
SCS = "c946c3f1-0d1f-5ce8-9dea-7daa1f7e2d13"
SnpArrays = "4e780e97-f5bf-4111-9dc4-b70aaf691b06"
Statistics = "10745b16-79ce-11e8-11f9-7d13ad32a3b2"
fastPHASE = "c92b9ef3-c483-4111-80ad-75972133fafc"

[compat]
CSV = "0.10"
Convex = "0.14"
<<<<<<< HEAD
PositiveFactorizations = "0.2"
=======
ElasticArrays = "1"
Distributions = "0.25"
DataFrames = "1"
ProgressMeter = "1"
>>>>>>> 8e325769
julia = "1"

[extras]
Random = "9a3f8284-a2c9-5f02-9a11-845980a1fd5c"
StatsBase = "2913bbd2-ae8a-5f71-8c99-4fb6c76f3a91"
Test = "8dfed614-e22c-5e08-85e1-65c5234f0b40"

[targets]
test = ["Test", "Random", "StatsBase"]<|MERGE_RESOLUTION|>--- conflicted
+++ resolved
@@ -22,14 +22,11 @@
 [compat]
 CSV = "0.10"
 Convex = "0.14"
-<<<<<<< HEAD
 PositiveFactorizations = "0.2"
-=======
 ElasticArrays = "1"
 Distributions = "0.25"
 DataFrames = "1"
 ProgressMeter = "1"
->>>>>>> 8e325769
 julia = "1"
 
 [extras]
