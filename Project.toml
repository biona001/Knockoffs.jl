--- conflicted
+++ resolved
@@ -22,9 +22,6 @@
 fastPHASE = "c92b9ef3-c483-4111-80ad-75972133fafc"
 
 [compat]
-<<<<<<< HEAD
-Convex = "0.14, 0.15"
-=======
 CSV = "0.10"
 Convex = "0.14"
 SnpArrays = "0.3"
@@ -33,7 +30,6 @@
 Distributions = "0.25"
 DataFrames = "1"
 ProgressMeter = "1"
->>>>>>> 13af4324
 julia = "1"
 
 [extras]
