name = "Knockoffs"
uuid = "878bf26d-0c49-448a-9df5-b057c815d613"
authors = ["Benjamin Chu <benchu99@hotmail.com> and contributors"]
version = "0.1.0"

[deps]
Convex = "f65535da-76fb-5f13-bab9-19810c17039a"
LinearAlgebra = "37e2e46d-f89d-539d-b4ee-838fcccc9c8e"
SCS = "c946c3f1-0d1f-5ce8-9dea-7daa1f7e2d13"
Statistics = "10745b16-79ce-11e8-11f9-7d13ad32a3b2"

[compat]
Convex = "0.14"
<<<<<<< HEAD
SCS = "0.7"
=======
SCS = "0.7, 0.8"
>>>>>>> c9927399
julia = "1"

[extras]
Random = "9a3f8284-a2c9-5f02-9a11-845980a1fd5c"
StatsBase = "2913bbd2-ae8a-5f71-8c99-4fb6c76f3a91"
Test = "8dfed614-e22c-5e08-85e1-65c5234f0b40"

[targets]
test = ["Test", "Random", "StatsBase"]<|MERGE_RESOLUTION|>--- conflicted
+++ resolved
@@ -11,11 +11,6 @@
 
 [compat]
 Convex = "0.14"
-<<<<<<< HEAD
-SCS = "0.7"
-=======
-SCS = "0.7, 0.8"
->>>>>>> c9927399
 julia = "1"
 
 [extras]
