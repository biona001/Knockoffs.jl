--- conflicted
+++ resolved
@@ -27,17 +27,14 @@
 [compat]
 CSV = "0.10"
 Convex = "0.14, 0.15"
-<<<<<<< HEAD
 CovarianceEstimation = "0.2"
 DataFrames = "1"
 Distributions = "0.25"
 ElasticArrays = "1"
-=======
 DataFrames = "1"
 Distributions = "0.25"
 ElasticArrays = "1"
 Hypatia = "0.7"
->>>>>>> eae153c6
 PositiveFactorizations = "0.2"
 ProgressMeter = "1"
 SnpArrays = "0.3"
