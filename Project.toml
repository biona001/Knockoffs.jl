name = "Knockoffs"
uuid = "878bf26d-0c49-448a-9df5-b057c815d613"
authors = ["Benjamin Chu <benchu99@hotmail.com> and contributors"]
version = "0.2.0"

[deps]
CSV = "336ed68f-0bac-5ca0-87d4-7b16caf5d00b"
Convex = "f65535da-76fb-5f13-bab9-19810c17039a"
DataFrames = "a93c6f00-e57d-5684-b7b6-d8193f3e46c0"
DelimitedFiles = "8bb1440f-4735-579b-a4ab-409b98df4dab"
Distributions = "31c24e10-a181-5473-b8eb-7969acd0382f"
ElasticArrays = "fdbdab4c-e67f-52f5-8c3f-e7b388dad3d4"
LinearAlgebra = "37e2e46d-f89d-539d-b4ee-838fcccc9c8e"
PositiveFactorizations = "85a6dd25-e78a-55b7-8502-1745935b8125"
ProgressMeter = "92933f4c-e287-5a05-a399-4b506db050ca"
Random = "9a3f8284-a2c9-5f02-9a11-845980a1fd5c"
SCS = "c946c3f1-0d1f-5ce8-9dea-7daa1f7e2d13"
SnpArrays = "4e780e97-f5bf-4111-9dc4-b70aaf691b06"
Statistics = "10745b16-79ce-11e8-11f9-7d13ad32a3b2"
fastPHASE = "c92b9ef3-c483-4111-80ad-75972133fafc"

[compat]
CSV = "0.10"
Convex = "0.14"
<<<<<<< HEAD
DataFrames = "1"
=======
ProgressMeter = "1"
>>>>>>> 08733e61
julia = "1"

[extras]
Random = "9a3f8284-a2c9-5f02-9a11-845980a1fd5c"
StatsBase = "2913bbd2-ae8a-5f71-8c99-4fb6c76f3a91"
Test = "8dfed614-e22c-5e08-85e1-65c5234f0b40"

[targets]
test = ["Test", "Random", "StatsBase"]<|MERGE_RESOLUTION|>--- conflicted
+++ resolved
@@ -22,11 +22,8 @@
 [compat]
 CSV = "0.10"
 Convex = "0.14"
-<<<<<<< HEAD
 DataFrames = "1"
-=======
 ProgressMeter = "1"
->>>>>>> 08733e61
 julia = "1"
 
 [extras]
