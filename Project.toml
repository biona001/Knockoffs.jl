name = "Knockoffs"
uuid = "878bf26d-0c49-448a-9df5-b057c815d613"
authors = ["Benjamin Chu <benchu99@hotmail.com> and contributors"]
version = "0.3.0"

[deps]
BlockDiagonals = "0a1fb500-61f7-11e9-3c65-f5ef3456f9f0"
CSV = "336ed68f-0bac-5ca0-87d4-7b16caf5d00b"
Convex = "f65535da-76fb-5f13-bab9-19810c17039a"
CovarianceEstimation = "587fd27a-f159-11e8-2dae-1979310e6154"
DataFrames = "a93c6f00-e57d-5684-b7b6-d8193f3e46c0"
DelimitedFiles = "8bb1440f-4735-579b-a4ab-409b98df4dab"
Distributions = "31c24e10-a181-5473-b8eb-7969acd0382f"
ElasticArrays = "fdbdab4c-e67f-52f5-8c3f-e7b388dad3d4"
GLMNet = "8d5ece8b-de18-5317-b113-243142960cc6"
Hypatia = "b99e6be6-89ff-11e8-14f8-45c827f4f8f2"
LinearAlgebra = "37e2e46d-f89d-539d-b4ee-838fcccc9c8e"
PositiveFactorizations = "85a6dd25-e78a-55b7-8502-1745935b8125"
ProgressMeter = "92933f4c-e287-5a05-a399-4b506db050ca"
Random = "9a3f8284-a2c9-5f02-9a11-845980a1fd5c"
Roots = "f2b01f46-fcfa-551c-844a-d8ac1e96c665"
SnpArrays = "4e780e97-f5bf-4111-9dc4-b70aaf691b06"
Statistics = "10745b16-79ce-11e8-11f9-7d13ad32a3b2"
StatsBase = "2913bbd2-ae8a-5f71-8c99-4fb6c76f3a91"
fastPHASE = "c92b9ef3-c483-4111-80ad-75972133fafc"

[compat]
CSV = "0.10"
Convex = "0.14, 0.15"
DataFrames = "1"
Distributions = "0.25"
ElasticArrays = "1"
<<<<<<< HEAD
Hypatia = "0.7"
=======
>>>>>>> 53a905ac
PositiveFactorizations = "0.2"
ProgressMeter = "1"
SnpArrays = "0.3"
julia = "1"

[extras]
Random = "9a3f8284-a2c9-5f02-9a11-845980a1fd5c"
StatsBase = "2913bbd2-ae8a-5f71-8c99-4fb6c76f3a91"
Test = "8dfed614-e22c-5e08-85e1-65c5234f0b40"
ToeplitzMatrices = "c751599d-da0a-543b-9d20-d0a503d91d24"

[targets]
test = ["Test", "Random", "StatsBase", "ToeplitzMatrices"]<|MERGE_RESOLUTION|>--- conflicted
+++ resolved
@@ -30,10 +30,7 @@
 DataFrames = "1"
 Distributions = "0.25"
 ElasticArrays = "1"
-<<<<<<< HEAD
 Hypatia = "0.7"
-=======
->>>>>>> 53a905ac
 PositiveFactorizations = "0.2"
 ProgressMeter = "1"
 SnpArrays = "0.3"
